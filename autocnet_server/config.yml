<<<<<<< HEAD
### Python Configuration ###                                                    
python:                                                                         
    pyroot: '/home/jlaura/anaconda3/envs/ct'                                    
    pybin: '/home/jlaura/anaconda3/envs/ct/bin/python' # Do not change me       
                                                                                
                                                                                
### Cluster Configuration ###                                                   
cluster:                                                                        
    # The number of times to retry a failing cluster job                        
    maxfailures: 3                                                              
    # Which processing queue should be used?                                    
    queue: 'shortall'                                                           
    # Location to put <jobid.log> files for cluster jobs                        
    cluster_log_dir: '/home/jlaura/logs'                                        
    cluster_submission: 'slurm'  # or `pbs`                                     
    tmp_scratch_dir: '/scratch/jlaura'                                          
                                                                                
    # The amount of RAM (in MB) to request for jobs                             
    extractor_memory: 8192                                                      
    processing_memory: 4000                                                     
                                                                                
### Database Configuration ###                                                  
database:                                                                       
    database_username: 'jlaura'                                                 
    database_password: 'jlaura'                                                 
    database_host: 'smalls'                                                     
    database_port: 8001                                                         
    pgbouncer_port: 8003                                                        
    # The name of the database to connect to.  Tables will be created inside this DB.
    database_name: 'jaydemo' # This needs to be all lowercase for PostGreSQL!   
    # The number of seconds to wait while attemping to connect to the DB.       
    timeout: 500                                                                
                                                                                
# Redis Configuration                                                           
redis:                                                                          
    host: 'smalls'                                                              
    port: '8000'                                                                
    completed_queue: 'jdemo:done'                                               
    processing_queue: 'jdemo:proc'                                              
    working_queue: 'jdemo:working'                                              
                                                                                
pyro:                                                                           
    ### Image Adder Configuration ###                                           
    image_adder_uri: 'ia'                                                       
    image_adder_port: 8010                                                      
    image_adder_host: '0.0.0.0'                                                 
                                                                                
    ### Candidate Graph Configuration ###                                       
    candidate_graph_uri: 'ncg'                                                  
    candidate_graph_port: 8004                                                  
    candidate_graph_host: '0.0.0.0'                                             
                                                                                
### Spatial Reference Setup ###                                                 
spatial:                                                                        
    srid: 949900                                                                
    semimajor_rad: 3396190  # in meters                                         
    semiminor_rad: 3376200  # in meters                                         
    proj4_str: '+proj:longlat +a:3396190 +b:3376200 +no_defs'                   
                                                                                
### Working Directories ###                                                     
directories:                                                                    
    vrt_dir: '/sratch/jlaura/ctx_demo/vrt'

### Developer PATHS ###                                                         
developer:                                                                      
    autocnet_path: '/home/jlaura/autocnet'                                      
    autocnet_server_path: '/home/jlaura/autocnet_server/'                       
    plio_path: '/home/jlaura/anaconda3/envs/ct/lib/python3.6/site-packages/plio/'
                                                                                
algorithms:                                                                     
    ring_match:                                                                 
        - target_points: 25                                                     
          tolerance: 0.01                                                       
        - target_points: 20                                                     
          tolerance: 0.01                                                       
        - target_points: 20                                                     
          tolerance: 0.02                                                       
        - target_points: 15                                                     
          tolerance: 0.025                                                      
    fundamental_matrix:                                                         
        - tolerance: 0.3                                                        
          reproj_threshold: 10                                                  
          initial_x_size: 500                                                   
          initial_y_size: 500                                                   
          corr_x_size: 40                                                       
          corr_y_size: 40                                                       
        - tolerance: 0.3                                                        
          reproj_threshold: 15                                                  
          initial_x_size: 500                                                   
          initial_y_size: 500                                                   
          corr_x_size: 40                                                       
          corr_y_size: 40                                                       
        - tolerance: 0.3                                                        
          reproj_threshold: 20                                                  
          initial_x_size: 500                                                   
          initial_y_size: 500                                                   
          corr_x_size: 40                                                       
          corr_y_size: 40             
=======
### Python Configuration ###
python:
    pyroot: '/usgs/apps/anaconda/envs/autocnet/'
    pybin: '/usgs/apps/anaconda/envs/autocnet/bin/python' # Do not change me


### Cluster Configuration ###
cluster:
    # The number of times to retry a failing cluster job
    maxfailures: 3
    # Which processing queue should be used?
    queue: 'shortall'
    # Location to put <jobid.log> files for cluster jobs
    cluster_log_dir: '/home/tthatcher/logs'
    cluster_submission: 'slurm'  # or `pbs`
    tmp_scratch_dir: '/scratch/jlaura'

    # The amount of RAM (in MB) to request for jobs
    extractor_memory: 8192
    processing_memory: 4000

### Database Configuration ###
database:
    database_username: ''
    database_password: ''
    database_host: 'smalls'
    database_port: 8001
    pgbouncer_port: 8003
    # The name of the database to connect to.  Tables will be created inside this DB.
    # This CANNOT be anything but lowercase format e.g. exampledb
    database_name: ''
    # The number of seconds to wait while attemping to connect to the DB.
    timeout: 500

# Redis Configuration
redis:
    host: 'smalls'
    port: '8000'
    completed_queue: 'tthatcherAutoC:done'
    processing_queue: 'tthatcherAutoC:proc'
    working_queue: 'tthatcherAutoC:working'

pyro:
    ### Image Adder Configuration ###
    image_adder_uri: 'ia'
    image_adder_port: 8009
    image_adder_host: '0.0.0.0'

    ### Candidate Graph Configuration ###
    candidate_graph_uri: 'ncg'
    candidate_graph_port: 8004
    candidate_graph_host: '0.0.0.0'

### Spatial Reference Setup ###
spatial:
    srid: 949900
    semimajor_rad: 3396190  # in meters
    semiminor_rad: 3376200  # in meters
    proj4_str: '+proj:longlat +a:3396190 +b:3376200 +no_defs'

### Working Directories ###
directories:
    vrt_dir: '/scratch/jlaura/ctx/vrt'

### Developer PATHS ###
developer:
    autocnet_path: '/home/tthatcher/Desktop/Projects/Autocnet/autocnet_server'
    autocnet_server_path: '/home/tthatcher/Desktop/Projects/Autocnet/autocnet'

algorithms:
    ring_match:
        - target_points: 25
          tolerance: 0.01
        - target_points: 20
          tolerance: 0.01
        - target_points: 20
          tolerance: 0.02
        - target_points: 15
          tolerance: 0.025

### Database Creation - DO NOT CHANGE ###
database_creation:
    admin: 'jay'
    password: 'abcde'
>>>>>>> 68b2e553
<|MERGE_RESOLUTION|>--- conflicted
+++ resolved
@@ -1,4 +1,3 @@
-<<<<<<< HEAD
 ### Python Configuration ###                                                    
 python:                                                                         
     pyroot: '/home/jlaura/anaconda3/envs/ct'                                    
@@ -96,90 +95,4 @@
           initial_x_size: 500                                                   
           initial_y_size: 500                                                   
           corr_x_size: 40                                                       
-          corr_y_size: 40             
-=======
-### Python Configuration ###
-python:
-    pyroot: '/usgs/apps/anaconda/envs/autocnet/'
-    pybin: '/usgs/apps/anaconda/envs/autocnet/bin/python' # Do not change me
-
-
-### Cluster Configuration ###
-cluster:
-    # The number of times to retry a failing cluster job
-    maxfailures: 3
-    # Which processing queue should be used?
-    queue: 'shortall'
-    # Location to put <jobid.log> files for cluster jobs
-    cluster_log_dir: '/home/tthatcher/logs'
-    cluster_submission: 'slurm'  # or `pbs`
-    tmp_scratch_dir: '/scratch/jlaura'
-
-    # The amount of RAM (in MB) to request for jobs
-    extractor_memory: 8192
-    processing_memory: 4000
-
-### Database Configuration ###
-database:
-    database_username: ''
-    database_password: ''
-    database_host: 'smalls'
-    database_port: 8001
-    pgbouncer_port: 8003
-    # The name of the database to connect to.  Tables will be created inside this DB.
-    # This CANNOT be anything but lowercase format e.g. exampledb
-    database_name: ''
-    # The number of seconds to wait while attemping to connect to the DB.
-    timeout: 500
-
-# Redis Configuration
-redis:
-    host: 'smalls'
-    port: '8000'
-    completed_queue: 'tthatcherAutoC:done'
-    processing_queue: 'tthatcherAutoC:proc'
-    working_queue: 'tthatcherAutoC:working'
-
-pyro:
-    ### Image Adder Configuration ###
-    image_adder_uri: 'ia'
-    image_adder_port: 8009
-    image_adder_host: '0.0.0.0'
-
-    ### Candidate Graph Configuration ###
-    candidate_graph_uri: 'ncg'
-    candidate_graph_port: 8004
-    candidate_graph_host: '0.0.0.0'
-
-### Spatial Reference Setup ###
-spatial:
-    srid: 949900
-    semimajor_rad: 3396190  # in meters
-    semiminor_rad: 3376200  # in meters
-    proj4_str: '+proj:longlat +a:3396190 +b:3376200 +no_defs'
-
-### Working Directories ###
-directories:
-    vrt_dir: '/scratch/jlaura/ctx/vrt'
-
-### Developer PATHS ###
-developer:
-    autocnet_path: '/home/tthatcher/Desktop/Projects/Autocnet/autocnet_server'
-    autocnet_server_path: '/home/tthatcher/Desktop/Projects/Autocnet/autocnet'
-
-algorithms:
-    ring_match:
-        - target_points: 25
-          tolerance: 0.01
-        - target_points: 20
-          tolerance: 0.01
-        - target_points: 20
-          tolerance: 0.02
-        - target_points: 15
-          tolerance: 0.025
-
-### Database Creation - DO NOT CHANGE ###
-database_creation:
-    admin: 'jay'
-    password: 'abcde'
->>>>>>> 68b2e553
+          corr_y_size: 40             