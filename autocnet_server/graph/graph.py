from collections import defaultdict
from concurrent.futures import ThreadPoolExecutor
from itertools import combinations
import json
import os
import pickle
import sys
import time
import threading

from sqlalchemy.orm import aliased, create_session, scoped_session, sessionmaker
from sqlalchemy.pool import NullPool
from sqlalchemy import create_engine, func

from geoalchemy2.shape import to_shape, from_shape
from geoalchemy2.elements import WKTElement, WKBElement
from shapely.geometry import Point
import shapely

import numpy as np
import pandas as pd
import pyproj

from redis import StrictRedis

import yaml

#Load the config file
with open(os.environ['autocnet_config'], 'r') as f:
    config = yaml.load(f)

# Patch in dev. versions if requested.
acp = config.get('developer', {}).get('autocnet_path', None)
if acp:
    sys.path.insert(0, acp)

asp = config.get('developer', {}).get('autocnet_server_path', None)
if asp:
    sys.path.insert(0, asp)

from autocnet.graph import node, network, edge
from autocnet.utils import utils
from autocnet.io import keypoints as io_keypoints
from autocnet.transformation.fundamental_matrix import compute_reprojection_error

from autocnet_server.camera.csm_camera import create_camera, ecef_to_latlon
from autocnet_server.camera import generate_vrt
from autocnet_server.cluster.slurm import spawn, spawn_jobarr
from autocnet_server.db.model import Images, Keypoints, Matches, Cameras, Network, Base, Overlay, Edges
from autocnet_server.db.connection import new_connection
from autocnet_server.utils.utils import slurm_walltime_to_seconds

class NetworkNode(node.Node):
    def __init__(self, *args, **kwargs):
        super(NetworkNode, self).__init__(*args, **kwargs)

    def _from_db(self, table_obj, key='image_id'):
        """
        Generic database query to pull the row associated with this node
        from an arbitrary table. We assume that the row id matches the node_id.

        Parameters
        ----------
        table_obj : object
                    The declared table class (from db.model)

        key : str
              The name of the column to compare this object's node_id with. For
              most tables this will be the default, 'image_id' because 'image_id'
              is the foreign key in the DB. For the Images table (the parent table),
              the key is simply 'id'.
        """
        return self.parent.session.query(table_obj).filter(getattr(table_obj,key) == self['node_id']).first()

    @property
    def nkeypoints(self):
        """
        Get the number of keypoints from the database
        """
        res = self._from_db(Keypoints)
        nkps = res.nkeypoints
        return nkps

    @property
    def camera(self):
        """
        Get the camera object from the database.
        """
        if not hasattr(self, '_camera'):
            res = self._from_db(Cameras)
            self._camera = pickle.loads(res.camera)
        return self._camera

    def get_keypoints(self, index=None, format='hdf', overlap=False, homogeneous=False, **kwargs):
        """
        Return the keypoints for the node.  If index is passed, return
        the appropriate subset.
        Parameters
        ----------
        index : iterable
                indices for of the keypoints to return
        Returns
        -------
         : dataframe
           A pandas dataframe of keypoints
        """
        path = self.keypoint_file

        if format == 'npy':
            kps = io_keypoints.from_npy(path)
        elif format == 'hdf':
            kps = io_keypoints.from_hdf(path, index=index, descriptors=False, **kwargs)

        kps = kps[['x', 'y']]  # Added for fundamental

        if homogeneous:
            # TODO: Make the kps homogeneous
            pass

        return kps

    @property
    def keypoint_file(self):
        res = self._from_db(Keypoints)
        return res.path

    @property
    def footprint(self):
        res = self.parent.session.query(Images).filter(Images.id == self['node_id']).first()
        return to_shape(res.footprint_latlon)

    def get_descriptors(self, index=None):
        path = self.keypoint_file
        if self.descriptors is None:
            self.load_features(path, format='hdf')
        if index is not None:
            desc = self.descriptors[index]
        else:
            desc = self.descriptors
        self.decriptors = None
        return desc

    def generate_vrt(self, **kwargs):
        """
        Using the image footprint, generate a VRT to that is usable inside
        of a GIS (QGIS or ArcGIS) to visualize a warped version of this image.
        """
        outpath = config['directories']['vrt_dir']
        generate_vrt.warped_vrt(self.camera, self.geodata.raster_size,
                                self.geodata.file_name, outpath=outpath)
    #def _clean(self):
    #    pass

class NetworkEdge(edge.Edge):
    def __init__(self, *args, **kwargs):
        super(NetworkEdge, self).__init__(*args, **kwargs)
        self.job_status = defaultdict(dict)

    def _from_db(self, table_obj):
        """
        Generic database query to pull the row associated with this node
        from an arbitrary table. We assume that the row id matches the node_id.

        Parameters
        ----------
        table_obj : object
                    The declared table class (from db.model)
        """
        return self.parent.session.query(table_obj).\
               filter(table_obj.source == self.source['node_id'],
               filter(table_obj.destination == self.destination['node_id']))

    @property
    def matches(self):
        q = self.parent.session.query(Matches)
        qf = q.filter(Matches.source == self.source['node_id'],
                      Matches.destination == self.destination['node_id'])
        return pd.read_sql(qf.statement, q.session.bind)

    @property
    def intersection(self):
        if not hasattr(self, '_intersection'):
            s_fp = self.source.footprint
            d_fp = self.destination.footprint
            self._intersection = s_fp.intersection(d_fp)
        return self._intersection

    #def clean(self):
    #    pass

    def get_overlapping_indices(self, kps):
        ecef = pyproj.Proj(proj='geocent',
			   a=self.parent.config['spatial']['semimajor_rad'],
			   b=self.parent.config['spatial']['semiminor_rad'])
        lla = pyproj.Proj(proj='longlat',
			  a=self.parent.config['spatial']['semiminor_rad'],
			  b=self.parent.config['spatial']['.semimajor_rad'])
        lons, lats, alts = pyproj.transform(ecef, lla, kps.xm.values, kps.ym.values, kps.zm.values)
        points = [Point(lons[i], lats[i]) for i in range(len(lons))]
        mask = [i for i in range(len(points)) if self.intersection.contains(points[i])]
        return mask

    @utils.methodispatch
    def get_keypoints(self, node, index=None, homogeneous=False, overlap=False):
        if not hasattr(index, '__iter__') and index is not None:
            raise TypeError
        kps = node.get_keypoints(index=index, overlap=overlap)
        if overlap:
            indices = self.get_overlapping_indices(kps)
            kps = kps.iloc[indices]
        return kps

    @get_keypoints.register(str)
    def _(self, node, index=None, homogeneous=False, overlap=False):
        if not hasattr(index, '__iter__') and index is not None:
            raise TypeError
        node = node.lower()
        node = getattr(self, node)
        return self.get_keypoints(node, index=index, homogeneous=homogeneous, overlap=overlap)

    def ring_match(self):
        if len(self.job_status['ring_match']) == 0:
            parameters = config['algorithms']['ring_match'][0]
            self.job_status['ring_match'] = {'sidx':self.source['node_id'],
                                             'didx':self.destination['node_id'],
                                             'time':'',
                                             'task':'ring_match',
                                             'success':False,
                                             'param_step':0,
                                             'count':0,
                                             'target_points':parameters['target_points'],
                                             'tolerance':parameters['tolerance']}

        return self.job_status['ring_match']


class NetworkCandidateGraph(network.CandidateGraph):
    node_factory = NetworkNode
    edge_factory = NetworkEdge

    def __init__(self, *args, **kwargs):
        super(NetworkCandidateGraph, self).__init__(*args, **kwargs)
        self._setup_db_connection()
        self._setup_queues()
        self._setup_asynchronous_queue_watchers()

        # Job metadata
        self.job_status = defaultdict(dict)

        for i, d in self.nodes(data='data'):
            d.parent = self
        for s, d, e in self.edges(data='data'):
            e.parent = self

    def __key(self):
        # TODO: This needs to be a real self identifying key
        return 'abcde'

    def __hash__(self):
        return hash(self.__key())

    def __eq__(self, other):
        return type(self) == type(other) and self.__key() == other.__key()

    def _setup_db_connection(self):
        """
        Set up a database connection and session(s)
        """

        db_uri = 'postgresql://{}:{}@{}:{}/{}'.format(config['database']['database_username'],
                                                      config['database']['database_password'],
                                                      config['database']['database_host'],
                                                      config['database']['database_port'],
                                                      config['database']['database_name'])
        self._engine = create_engine(db_uri, pool_size=2)
        #self._connection = self._engine.connect()
        self.session = scoped_session(sessionmaker(bind=self._engine))

        # TODO: This adds the tables to the db if they do not exist already
        Base.metadata.bind = self._engine
        Base.metadata.create_all(tables=[Network.__table__, Overlay.__table__, Edges.__table__])

    @property
    def unmatched_edges(self):
        """
        Returns a list of edges (source, destination) that do not have
        entries in the matches dataframe.
        """
        #TODO: This is slow as it hits the database once for each set, optimization needed.
        unmatched = []
        for s, d, e in self.edges(data='data'):
            if len(e.matches) == 0:
                unmatched.append((s,d))

        return unmatched

    def _setup_queues(self):
        """
        Setup a 2 queue redis connection for pushing and pulling work/results
        """
        # TODO: Remove hard coding and graph from config
        self.redis_queue = StrictRedis(host='smalls',
                                       port=8000,
                                       db=0)

    def _setup_asynchronous_queue_watchers(self, nwatchers=3):
        """
        Setup a sentinel class to watch the results queue
        """
        # Set up the consumers of the 'completed' queue
        for i in range(nwatchers):
            # Set up the sentinel class that watches the registered queues for for messages
            s = AsynchronousQueueWatcher(self, self.redis_queue, config['redis']['completed_queue'])
            s.setDaemon(True)
            s.start()

        # Setup a watcher on the working queue for jobs that fail
        s = AsynchronousFailedWatcher(self, self.redis_queue, config['redis']['working_queue'])
        s.setDaemon(True)
        s.start()

    def generate_vrts(self, **kwargs):
        for i, n in self.nodes(data='data'):
            n.generate_vrt(**kwargs)

    def compute_overlaps(self):
        query = """
    SELECT ST_AsEWKB(geom) AS geom FROM ST_Dump((
        SELECT ST_Polygonize(the_geom) AS the_geom FROM (
            SELECT ST_Union(the_geom) AS the_geom FROM (
                SELECT ST_ExteriorRing(footprint_latlon) AS the_geom
                FROM images) AS lines
        ) AS noded_lines
    )
)"""
        oquery = self.session.query(Overlay)
        iquery = self.session.query(Images)

        rows = []
        for q in self._engine.execute(query).fetchall():
            overlaps = []
            b = bytes(q['geom']) 
            qgeom = shapely.wkb.loads(b)
            res = iquery.filter(Images.footprint_latlon.ST_Intersects(from_shape(qgeom, srid=949900)))
            for i in res:
                fgeom = to_shape(i.footprint_latlon)
                area = qgeom.intersection(fgeom).area
                if area < 1e-6:
                    continue
                overlaps.append(i.id)
            o = Overlay(geom='SRID=949900;{}'.format(qgeom.wkt), overlaps=overlaps)
        
            rows.append(o)
        self.session.bulk_save_objects(rows)
        self.session.commit()

        res = oquery.filter(func.cardinality(Overlay.overlaps) <= 1)
        res.delete(synchronize_session=False)
        self.session.commit()

    def ring_match(self, edges=[], walltime='01:00:00'):
        t = time.time()
        if edges:
            for job_counter, e in enumerate(edges):
                msg = self.edges[e]['data'].ring_match()
                msg['walltime'] = walltime
                msg['callback'] = 'ring_matcher_callback'
                # Put the message onto the redis queue for processing
                self.redis_queue.rpush(config['redis']['processing_queue'], json.dumps(msg))
        else:
            for job_counter, (s, d, e) in enumerate(self.edges(data='data')):
                msg = e.ring_match()
                msg['walltime'] = walltime
                msg['callback'] = 'ring_matcher_callback'
                # Put the message onto the redis queue for processing
                self.redis_queue.rpush(config['redis']['processing_queue'], json.dumps(msg))
        job_counter += 1 # Slurm counter is 1 based.
        # TODO: This should not be hard coded, but pulled from the install location
        script = '/home/acpaquette/repos/autocnet_server/bin/ring_match.py'
        spawn_jobarr(config['python']['pybin'], script,job_counter,
                     mem=config['cluster']['processing_memory'],
                     time=walltime, queue=config['cluster']['queue'])

        return job_counter


    def ring_matcher_callback(self, msg):
        source = msg['sidx']
        destination = msg['didx']

        # Pull the correct edge and dispatch to generate the match objs
        e = self.edges[source, destination]['data']
        rm = e.job_status['ring_match']
        if msg['success']:
            rm['success'] = True
        else:
            if rm['count'] <= config['cluster']['maxfailures']:
                rm['count'] += 1
                rm['param_step'] += 1
                if rm['param_step'] >= len(config['algorithms']['ring_match']):
                    # All parameter combinations are exhausted
                    return
                # Increment the parameter space defined in the config
                current_param_step = rm['param_step']
                parameters = config['algorithms']['ring_match'][current_param_step]
                rm['target_points'] = parameters['target_points']
                rm['tolerance'] = parameters['tolerance']
<<<<<<< HEAD
                rm['time'] = time.time()
=======

>>>>>>> dd25bc9c
                # Respawn the job using the normal slurm method
                self.redis_queue.rpush(config['redis']['processing_queue'], json.dumps(rm))
                # This hard coded command is poor form in that this is making the ring_matcher
                # now parameterize differently, what we want to do here is think about adding
                # some devision making to the system - if matching well fails, reduce either
                # the threshold tolerance or the number of required 'good' points
                cmd = '{} /home/acpaquette/repos/autocnet_server/bin/ring_match.py'.format(config['python']['pybin'])
                spawn(cmd, mem=config['cluster']['processing_memory'],
                      time=msg['walltime'], queue=config['cluster']['queue'])

    def create_network(self, nodes=[]):
        cmds = 0
        for res in self.session.query(Overlay):
            msg = json.dumps({'oid':res.id,'time':time.time()})

            # If nodes are passed, process only those overlaps containing
            # the provided node(s)
            if nodes:
                for r in res.overlaps:
                    if r in nodes:
                        self.redis_queue.rpush(config['redis']['processing_queue'], msg)
                        cmds += 1
                        break
            else:
                self.redis_queue.rpush(config['redis']['processing_queue'], msg)
                cmds += 1
        script = '/home/acpaquette/repos/autocnet_server/bin/create_network.py'
        spawn_jobarr(config['python']['pybin'], script, cmds,
                    mem=config['cluster']['processing_memory'],
                    queue=config['cluster']['queue'])

    @classmethod
    def from_database(cls, query_string='SELECT * FROM public.Images'):
        """
        This is a constructor that takes the results from an arbitrary query string,
        uses those as a subquery into a standard polygon overlap query and
        returns a NetworkCandidateGraph object.  By default, an images
        in the Image table will be used in the outer query.

        Parameters
        ----------
        query_string : str
                       A valid SQL select statement that targets the Images table

        Usage
        -----
        Here, we provide usage examples for a few, potentially common use cases.

        ## Spatial Query
        This example selects those images that intersect a given bounding polygon.  The polygon is
        specified as a Well Known Text LINESTRING with the first and last points being the same.
        The query says, select the footprint_latlon (the bounding polygons in the database) that
        intersect the user provided polygon (the LINESTRING) in the given spatial reference system
        (SRID), 949900.

        "SELECT * FROM Images WHERE ST_INTERSECTS(footprint_latlon, ST_Polygon(ST_GeomFromText('LINESTRING(159 10, 159 11, 160 11, 160 10, 159 10)'),949900)) = TRUE"

        ## Select from a specific orbit
        This example selects those images that are from a particular orbit. In this case,
        the regex string pulls all P##_* orbits and creates a graph from them. This method
        does not guarantee that the graph is fully connected.

        "SELECT * FROM Images WHERE (split_part(path, '/', 6) ~ 'P[0-9]+_.+') = True"

        """
        composite_query = """WITH
	i as ({})
SELECT i1.id as i1_id,i1.path as i1_path, i2.id as i2_id, i2.path as i2_path
FROM
	i as i1, i as i2
WHERE ST_INTERSECTS(i1.footprint_latlon, i2.footprint_latlon) = TRUE
AND i1.id < i2.id""".format(query_string)
        _, engine = new_connection()
        res = engine.execute(composite_query)

        adjacency = defaultdict(list)
        adjacency_lookup = {}
        for r in res:
            sid, spath, did, dpath = r

            adjacency_lookup[spath] = sid
            adjacency_lookup[dpath] = did
            if spath != dpath:
                adjacency[spath].append(dpath)

        # Add nodes that do not overlap any images
        obj = cls.from_adjacency(adjacency, node_id_map=adjacency_lookup, config=config)
        return obj

class AsynchronousQueueWatcher(threading.Thread):

    def __init__(self, parent, queue, name):
        """len(k)
        Parameters
        ----------
        parent : obj
                 The parent object with callback funcs that this class
                 dispathces to when a queue has messages.

        queues : dict
                 with key as the queue name and value as the callback function
                 name

        """
        super(AsynchronousQueueWatcher, self).__init__()
        self.queue = queue
        self.parent = parent
        self.name = name

    def run(self):

        while True:
            msg = self.queue.lpop(self.name)  # or blpop?
            if msg:
                msg = json.loads(msg)
                callback_func = getattr(self.parent, msg['callback'])
                callback_func(msg)

class AsynchronousFailedWatcher(threading.Thread):

    def __init__(self, parent, queue, name):
        """len(k)
        Parameters
        ----------
        parent : obj
                 The parent object with callback funcs that this class
                 dispathces to when a queue has messages.

        queues : dict
                 with key as the queue name and value as the callback function
                 name

        """
        super(AsynchronousFailedWatcher, self).__init__()
        self.queue = queue
        self.parent = parent
        self.name = name

    def run(self):
        #try:
        while True:
            msgs = self.queue.lrange(self.name, 0, -1)
            to_pop_and_resubmit = []
            t = time.time()
            for msg in msgs:
                msg = json.loads(msg)
                if  t > msg['max_time'] + 30:  # 10 is the approx buffer that slurm offers
                    to_pop_and_resubmit.append(msg)

            # Remove the message from the work queue is it is expired.
            for msg in to_pop_and_resubmit:
                callback_func = getattr(self.parent, msg['callback'])
                self.queue.lrem(self.name,0, json.dumps(msg))
                callback_func(msg)<|MERGE_RESOLUTION|>--- conflicted
+++ resolved
@@ -405,11 +405,7 @@
                 parameters = config['algorithms']['ring_match'][current_param_step]
                 rm['target_points'] = parameters['target_points']
                 rm['tolerance'] = parameters['tolerance']
-<<<<<<< HEAD
                 rm['time'] = time.time()
-=======
-
->>>>>>> dd25bc9c
                 # Respawn the job using the normal slurm method
                 self.redis_queue.rpush(config['redis']['processing_queue'], json.dumps(rm))
                 # This hard coded command is poor form in that this is making the ring_matcher
@@ -563,4 +559,5 @@
             for msg in to_pop_and_resubmit:
                 callback_func = getattr(self.parent, msg['callback'])
                 self.queue.lrem(self.name,0, json.dumps(msg))
-                callback_func(msg)+                callback_func(msg)
+            