--- conflicted
+++ resolved
@@ -49,7 +49,6 @@
   # - pip install coveralls
 
 script:
-<<<<<<< HEAD
   - pytest tests
 
 after_success:
@@ -57,12 +56,6 @@
   # Need to do the build in the root
   # - source deactivate
   - conda build --token $CONDA_UPLOAD_TOKEN --python $PYTHON_VERSION recipe -q
-  
-=======
-  - conda build --token $CONDA_UPLOAD_TOKEN --python $PYTHON_VERSION recipe -q
-  # - pytest autocnet tests
-
->>>>>>> 7741c127
 
 notifications:
   webhooks:
